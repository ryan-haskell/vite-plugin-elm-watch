import os from 'os'
import fs from 'fs'
import path from 'path'
import crypto from 'crypto'
import { minify } from 'terser'
import { elmMake, inject, walkImports, readSourceDirectories } from 'elm-watch-lib'
import * as ElmErrorJson from './elm-error-json.js'
import launchEditor from 'launch-editor'

/**
 * @type {{ [filepath: string]: Set<string> }}
 */
let elmEntrypointObject = {}


/**
 * @param {import(".").Options} opts
 * @returns {import("vite").Plugin}
 */
export default function elmWatchPlugin(opts = {}) {
  // Handle arguments and defaults
  let mode = opts.mode === undefined ? 'auto' : opts.mode
  let isBodyPatchEnabled = typeof opts.isBodyPatchEnabled === 'boolean'
    ? opts.isBodyPatchEnabled
    : false
  let isReactComponent = opts.output === 'react'

  /**
   * @type {import("vite").ViteDevServer | undefined}
   */
  let server = undefined

  /**
   * @type {Record<string, string | null>}
   */
  let lastErrorSent = {}

  /**
   * @type {Record<string, string>}
   */
  let lastSuccessfulCompiledJs = {}

  /**
   * @type {string}
   */
  let viteConfigRoot = process.cwd()

  return {
    name: 'elm-watch',
    configureServer(server_) {
      server = server_

      server.ws.on('elm:client-ready', ({ id }) => {
        let error = lastErrorSent[id]
        if (error) {
          server_.ws.send('elm:error', {
            id,
            error: ElmErrorJson.toColoredHtmlOutput(error)
          })
        }
      })
      server.ws.on('elm:open-editor', ({ filepath }) => {
        launchEditor(filepath)
      })
    },

    async handleHotUpdate(ctx) {
      if (ctx.file.endsWith('.elm')) {
        let filepath = ctx.file.split('/').join(path.sep) // Fix for Windows
        return Object.keys(elmEntrypointObject)
          .filter(id => elmEntrypointObject[id].has(filepath))
          .map(id => ctx.server.moduleGraph.getModuleById(id))
      }
    },

    configResolved(config) {
      viteConfigRoot = config.root
    },

    async load(id) {
      if (id.endsWith('.elm')) {
        let inDevelopment = server !== undefined

        // Set Elm Watch "compilationMode"
        let compilationMode = mode
        let shouldMinify = false
        if (mode === 'minify') {
          compilationMode = 'optimize'
          shouldMinify = true
        } else if (mode === 'auto') {
          if (inDevelopment) {
            compilationMode = 'debug'
          } else {
            compilationMode = 'optimize'
            shouldMinify = true
          }
        }

        let tmpDir = os.tmpdir()
        let tempOutputFilepath = path.join(tmpDir, `${sha256(id)}.js`)

        if (isReactComponent && compilationMode === 'debug') {
          compilationMode = 'standard'
          // TODO: Right now, React freaks out when unmounting .elm components
          // that are using the debugger. You can test this by going from
          // Counter.elm to Counter.tsx- the page will break and react will fail
          // to remove a child node.
          //
          // Temporary fix is to disable "debug" mode when running in react mode
          // Ultimately, I would like to support debug mode though!
          //
          console.warn('Debugger disabled for React development (enabling breaks HMR)!')
        }

<<<<<<< HEAD
        let { promise: elmMakePromise } = elmMake({
          elmJsonPath: path.join(process.cwd(), 'elm.json'),
=======
        let elmMake = make({
          elmJsonPath: {
            tag: 'ElmJsonPath',
            theElmJsonPath: {
              tag: 'AbsolutePath',
              absolutePath: path.join(viteConfigRoot, 'elm.json')
            }
          },
>>>>>>> 37f476ab
          compilationMode,
          inputs: [id],
          outputPath: tempOutputFilepath,
          env: process.env,
        })

        let walkResultPromise = Promise.resolve().then(() => {
          let sourceDirectories = findSourceDirectoriesFor(id)
          return walkImports(sourceDirectories, [id])
        })

        let [makeResult, walkResult] = await Promise.all([
          elmMakePromise,
          walkResultPromise
        ])

        switch (walkResult.tag) {
          case 'Success':
            elmEntrypointObject[id] = walkResult.allRelatedElmFilePaths
            break
          case 'ImportWalkerFileSystemError':
            elmEntrypointObject[id] = walkResult.relatedElmFilePathsUntilError
            break
        }

        switch (makeResult.tag) {
          case 'Success':
            let compiledElmJs = fs.readFileSync(tempOutputFilepath, { encoding: 'utf-8' })
            lastErrorSent[id] = null

            if (server) {
              server.ws.send('elm:success', { id })
            }

            // Something like [ "Main" ] or [ "Components", "Counter" ], etc
            let elmModulePath = []
            try {
              let sourceDirs = findSourceDirectoriesFor(id)
                .filter(dirPath => id.startsWith(dirPath.split(path.sep).join('/')))
              let absPath = sourceDirs[0]
              elmModulePath = id.substring(
                absPath.length + 1,
                id.length - '.elm'.length
              ).split('/')
            } catch (_) { }

            let transformedElmJs = compiledElmJs
            if (inDevelopment && !shouldMinify) {
              transformedElmJs = inject(compilationMode, transformedElmJs)
            }
            transformedElmJs = patchUnmount(transformedElmJs)
            if (isBodyPatchEnabled) {
              transformedElmJs = patchBodyNode(transformedElmJs)
            }
            if (shouldMinify) {
              transformedElmJs = await toMinifiedElmCode(transformedElmJs)
            }


            if (isReactComponent) {

              let moduleName = elmModulePath.slice(-1)[0] || 'Main'
              lastSuccessfulCompiledJs[id] = [
                reactComponentCode(moduleName),
                `const program = ({ run () { ${transformedElmJs}; ${denestCode(elmModulePath)}; return denest(this.Elm) } }).run(); export { program as __program }; ${hmrClientCode(id, true, true)}`
              ].join('\n')
            } else {
              lastSuccessfulCompiledJs[id] = `export default ({ run () { ${transformedElmJs}; ${denestCode(elmModulePath)}; return denest(this.Elm) } }).run(); ${hmrClientCode(id, true, false)}`
            }

            return lastSuccessfulCompiledJs[id]
          case "ElmNotFoundError":
            let error = [
              'Elm could not be found... please try running this command:',
              '',
              '    npm install -D elm',
              '',
              '',
              'More installation options here: https://guide.elm-lang.org/install/elm'
            ].join('\n')

            throw new Error(error)
          case 'ElmMakeError':
            let elmError = makeResult.error
            lastErrorSent[id] = elmError
            if (server) {
              server.ws.send('elm:error', {
                id,
                error: ElmErrorJson.toColoredHtmlOutput(elmError)
              })

              // If possible, maintain the last working version of the
              // Elm application, but with the error overlay on top.
              if (lastSuccessfulCompiledJs[id]) {
                return lastSuccessfulCompiledJs[id]
              } else {
                return `export default { init: () => ({}) }; ${hmrClientCode(id, false, isReactComponent)}; import.meta.hot.accept()`
              }
            } else {
              throw new Error(ElmErrorJson.toColoredTerminalOutput(elmError))
            }
          default:
            throw new Error(JSON.stringify(makeResult, null, 2))
        }
      }
    }
  }
}

const sha256 = (string) => crypto.createHash('sha256').update(string).digest('hex')

/**
 * Makes it easier to work with multiple entrypoints by turning 
 * `Elm.Components.Counter` into `Counter`.
 * 
 * This prevents conflicts for the `Elm` global namespace when
 * importing two or more Elm programs in one place.
 * 
 * This means code changes from:
 * 
 * ```ts
 * -- OLD
 * import Elm from './src/Main.elm'
 * let app = Elm.Main.init(...)
 * 
 * -- NEW
 * import Main from './src/Main.elm'
 * let app = Main.init(...)
 * ```
 * 
 * @param {string[]} elmModulePath 
 * @returns {string}
 */
const denestCode = (elmModulePath = []) => `
const denest = (originalObj) => {
  const elmModulePath = ${JSON.stringify(elmModulePath)}
  let keyPath = [...elmModulePath]
  let obj = originalObj
  while (keyPath.length > 0) {
    let key = keyPath.shift()
    obj = obj[key]
  }
  obj.__elmModulePath = elmModulePath
  return obj
}`

/**
 * Exports a React component that handles mounting for
 * easy swapping of `.jsx` and `.elm` files.
 * 
 * @param {string} moduleName 
 * @returns {string}
 */
const reactComponentCode = (moduleName = 'Main') => `
'use client';
import { createElement, useEffect, useRef, useState } from "react"

const toJson = (value) => {
  try {
    return JSON.parse(JSON.stringify(value))
  } catch (_) {
    return null
  }
}

const subscribeAllPorts = ({ app, lastProps, listeners }) => {
  if (app && app.ports) {
    for (let name in app.ports) {
      let port = app.ports[name]
      if (port.subscribe) {
        listeners.current[name] = (data) => {
          if (typeof lastProps.current[name] === 'function') {
            lastProps.current[name](data)
          }
        }
        port.subscribe(listeners.current[name])
      }
    }
  }
}

const unsubscribeAllPorts = ({ app, listeners }) => {
  if (app && app.ports) {
    for (let name in app.ports) {
      let port = app.ports[name]
      if (listeners.current[name] && port.unsubscribe) {
        port.unsubscribe(listeners.current[name])
      }
    }
  }
}

const handleJsToElmPorts = ({ lastProps, props, elmApp }) => () => {
  // See if anything changed
  let propNames = new Set([
    ...Object.keys(lastProps.current),
    ...Object.keys(props),
  ])

  const sendToElm = (key, value) => {
    if (elmApp.current && elmApp.current.ports) {
      let port = elmApp.current.ports[key]
      if (port && port.send) {
        port.send(toJson(value))
      }
    }
  }

  for (let propName of propNames) {
    let oldValue = lastProps.current[propName]
    let newValue = props[propName]

    if (JSON.stringify(oldValue) === JSON.stringify(newValue)) {
      continue
    } else {
      sendToElm(propName, toJson(newValue))
    }
  }

  lastProps.current = props
}

const ${moduleName} = (props) => {
  const lastProps = useRef(props)
  const elmApp = useRef(null)
  const elmRef = useRef(null)
  const listeners = useRef({})
  const isMounted = useRef(false)

  useEffect(() => {
    if (elmRef.current && !isMounted.current) {
      isMounted.current = true
      let node = elmRef.current
      let app = program.init({
        node,
        flags: toJson(props)
      })
      elmApp.current = app
      subscribeAllPorts({ app, lastProps, listeners })
      return () => {
        elmApp.current = null
        unsubscribeAllPorts({ app, listeners })
        if (app && app.unmount) { app.unmount() }
        isMounted.current = false
      }
    }
  },[])

  useEffect(
    handleJsToElmPorts({ lastProps, props, elmApp }),
    Object.values(props)
  )

  // Note: This used to be "div", but that led to the model
  // being null when the Elm "view" function returned a "div"...
  return createElement('elm-root', { ref: elmRef })
}

export default ${moduleName}`

/**
 * 
 * @param {string} unminifiedJs 
 * @returns {Promise<string>}
 */
let toMinifiedElmCode = async (unminifiedJs) => {
  // --compress 'pure_funcs="F2,F3,F4,F5,F6,F7,F8,F9,A2,A3,A4,A5,A6,A7,A8,A9",pure_getters,keep_fargs=false,unsafe_comps,unsafe' })
  const { code: step1 } = await minify(unminifiedJs, { compress: { pure_funcs: 'F2,F3,F4,F5,F6,F7,F8,F9,A2,A3,A4,A5,A6,A7,A8,A9'.split(','), pure_getters: true, keep_fargs: false, unsafe_comps: true, unsafe: true } })
  // --mangle
  const { code: step2 } = await minify(step1, { mangle: true })
  return step2
}

/** 
 * @param {string} code
 * @returns {string}
*/
const patchBodyNode = (code) => {
  return code
    .replace(/^(\t+)var bodyNode = _VirtualDom_doc\.body;$/gm, '$1var bodyNode = args && args.node || _VirtualDom_doc.body;')
    .replace(/^(\t+)var nextNode = _VirtualDom_node\('body'\)/gm, `$1var nextNode = _VirtualDom_node(bodyNode.localName)`)
}

// This matches full functions, declared either with `function name(` or `var name =`.
// NOTE: All function names in the regex must also be mentioned in the
// `REPLACEMENTS` object, and vice versa!
// The regex is anchored to the beginning of lines, which should make it
// impossible to match within strings in the user’s program.
// Inspired by https://github.com/lydell/elm-watch/blob/371cb1d13affdde9832556ea783ffd56a154367a/src/Inject.ts#L14-L20
const REPLACEMENT_REGEX = /^((?:function (_Platform_initialize|_VirtualDom_applyPatches)\(|var (_VirtualDom_init) =).*\r?\n?\{(?:.*\r?\n)*?)\treturn ([^;]+);(\s+\}\)?;?)$/gm

const REPLACEMENTS = {
  // Keep track of the last rendered node, so we can access it in `app.unmount`.
  // Inspired by https://github.com/lamdera/compiler/blob/b3514260acecbedb3289d7f0c7386dcf174de59a/extra/Lamdera/Injection.hs#L712-L722
  _VirtualDom_applyPatches: (code) => `var _VirtualDom_lastDomNode = null;\n${code.replace(/return/g, "return _VirtualDom_lastDomNode =")}`,

  // Add `app.unmount` to programs. The steps are:
  // 1. Render one last time, synchronously, in case there is a scheduled
  //    render with requestAnimationFrame (which then become no-ops).
  //    This also makes sure `_VirtualDom_lastDomNode` is up-to-date.
  // 2. Stop all subscriptions.
  // 3. Clear a bunch of variables.
  // 4. Remove all event listeners from the node.
  // 5. Clear all children of the rendered node. Note that text nodes don’t have any children.
  //    This is useful if the root node is still the passed in DOM node.
  // 6. Replace the node with the original.
  // 7. In hot mode, remove the app from the list of mounted apps.
  // Note: For `Browser.application`, we should ideally remove the 'popstate' and 'hashchange' listeners on `window` as well, but it’s a bit complicated.
  // Inspired by https://github.com/lamdera/compiler/blob/b3514260acecbedb3289d7f0c7386dcf174de59a/extra/Lamdera/Injection.hs#L625-L689
  _Platform_initialize: (_, start, returnValue, end) => `${start}
  var app = ${returnValue};
  app.unmount = function () {
    stepper(model, true /* isSync */);
    _Platform_enqueueEffects(managers, _Platform_batch(_List_Nil), _Platform_batch(_List_Nil));
    managers = null;
    model = null;
    stepper = null;
    ports = null;
    var node = _VirtualDom_lastDomNode;
    _VirtualDom_lastDomNode = null;
    if (node.elmFs) {
      for (var key in node.elmFs) {
        node.removeEventListener(key, node.elmFs[key]);
      }
      delete node.elmFs;
    }
    if (node.replaceChildren) {
      node.replaceChildren();
    }
    if (args && args.node) {
      node.replaceWith(args.node);
    } else {
      node.remove();
    }
    if (import.meta.hot) {
      var index = import.meta.hot.data.elmApps.indexOf(app);
      if (index !== -1) {
        import.meta.hot.data.elmApps.splice(index, 1);
      }
    }
  };
  if (import.meta.hot) {
    import.meta.hot.data.elmApps ??= [];
    import.meta.hot.data.elmApps.push(app);
  }
  return app;
${end}`,

  // This is for `Html.text` programs. They are easier to unmount: Just replace the created DOM.
  _VirtualDom_init: (_, start, returnValue, end) => `${start}
  var app = ${returnValue};
  app.unmount = function () {
    if (node.replaceChildren) {
      node.replaceChildren();
    }
    node.replaceWith(args.node);
    if (import.meta.hot) {
      var index = import.meta.hot.data.elmApps.indexOf(app);
      if (index !== -1) {
        import.meta.hot.data.elmApps.splice(index, 1);
      }
    }
  };
  if (import.meta.hot) {
    import.meta.hot.data.elmApps ??= [];
    import.meta.hot.data.elmApps.push(app);
  }
  return app;
${end}`,
}

/**
 * @param {string} code
 * @returns {string}
*/
const patchUnmount = (code) => {
  return code.replace(
    REPLACEMENT_REGEX,
    (match, start, name1, name = name1, returnValue, end) =>
      REPLACEMENTS[name](match, start, returnValue, end)
  )
}

const findClosest = (name, dir) => {
  const entry = path.join(dir, name);
  return fs.existsSync(entry)
    ? entry
    : dir === path.parse(dir).root
      ? undefined
      : findClosest(name, path.dirname(dir));
}

const findSourceDirectoriesFor = (entrypointFilepath) => {
  let containingFolder = path.dirname(entrypointFilepath)
  let closestElmJson = findClosest('elm.json', containingFolder)
  if (closestElmJson) {
    let elmJsonResult = readSourceDirectories(closestElmJson)

    if (elmJsonResult.tag === 'Parsed') {
      return elmJsonResult.sourceDirectories
    } else {
      // TODO: How should we communicate invalid elm.json files?
      return []
    }
  } else {
    // TODO: Think about how to communicate missing elm.json file
    return []
  }
}

const hmrClientCode = (id, wasSuccessful, isReactComponent) => `
if (import.meta.hot) {
  let id = "${id}"
  let wasSuccessful = ${wasSuccessful}

  class ElmErrorOverlay extends HTMLElement {
    constructor() {
      super()
      this.attachShadow({ mode: 'open' })
    }

    onContentChanged(html) {
      this.shadowRoot.querySelector('.elm-error').innerHTML = html

      // Adds "Jump to problem" button click listeners
      let buttons = this.shadowRoot.querySelectorAll('button[data-source]')
      for (let btn of buttons) {
        btn.addEventListener('click', () => {
          let filepath = btn.getAttribute('data-source')
          import.meta.hot.send('elm:open-editor', { filepath })
        })
      }
    }

    connectedCallback() {
      this.shadowRoot.innerHTML = \`
        <style>
          /* ATOM DARK */
          :host {
            --elmError__red: #E06C75;
            --elmError__green: #98C379;
            --elmError__yellow: #E5C07B;
            --elmError__blue: #61AFEF;
            --elmError__magenta: #C678DD;
            --elmError__cyan: #56B6C2;
            --elmError__background: #282C34;
            --elmError__foreground: #e6e7eb;
          }
      
          @media (prefers-color-scheme: light) {
            /* ATOM LIGHT */
            :host {
              --elmError__red: #CA1243;
              --elmError__green: #50A14F;
              --elmError__yellow: #C18401;
              --elmError__blue: #4078F2;
              --elmError__magenta: #A626A4;
              --elmError__cyan: #0184BC;
              --elmError__background: #FAFAFA;
              --elmError__foreground: #383A42;
            }
          }

          elm-error-overlay {
            display: flex;
            align-items: center;
            justify-content: center;
            position: fixed;
            z-index: 9669;
          }
          button {
            font-size: inherit;
            padding: 0;
            color: inherit;
            background: none;
            border: 0;
            font-family: inherit;
            cursor: pointer;
            position: relative;
            z-index: 1;
            margin: 0;
            border-bottom: solid 0.1em;
          }
          a:hover, button:hover {
            opacity: 0.75;
          }
          button:active {
            opacity: 1;
            color: var(--elmError__foreground)
          }
          .elm-error__background {
            position: fixed;
            top: 0;
            left: 0;
            right: 0;
            bottom: 0;
            opacity: 0.25;
            background: #000;
          }
          .elm-error__parent {    
            position: fixed;
            top: 0;
            left: 0;
            right: 0;
            bottom: 0;
            display: flex;
            align-items: center;
            justify-content: center;
            padding: 1em;
            font-family: 'Fira Code', Consolas, "Andale Mono WT", "Andale Mono", "Lucida Console", "Lucida Sans Typewriter", "DejaVu Sans Mono", "Bitstream Vera Sans Mono", "Liberation Mono", "Nimbus Mono L", Monaco, "Courier New", Courier, monospace;
            font-variant-ligatures: none;
            font-weight: 400;
            font-size: clamp(0.5rem, 2vw, 1rem);
          }
          .elm-error {
            position: relative;
            background: var(--elmError__background);
            color: var(--elmError__foreground);
            white-space: nowrap;
            line-height: 1.5;
            border-radius: 0.5em;
            box-shadow: 0 1em 1em rgba(0, 0, 0, 0.125);
            border-top: solid 0.5em var(--elmError__red);
            max-height: calc(100vh - 4em);
            overflow: auto;
            max-width: 100%;
            box-sizing: border-box;
          }
          .elm-error > * {
            max-width: calc(80em - 4em);
            padding: 2em;
          }
        </style>
        <div class="elm-error__background"></div>
        <div class="elm-error__parent">
          <div class="elm-error"></div>
        </div>
      \`
    }
  }

  import.meta.hot.on('elm:error', (data) => {
    if (!customElements.get('elm-error-overlay')) {
      customElements.define('elm-error-overlay', ElmErrorOverlay)
    }

    let existingOverlay = document.querySelector('elm-error-overlay')
    if (existingOverlay) {
      existingOverlay.onContentChanged(data.error)
    } else {
      let node = document.createElement('elm-error-overlay')
      let root = document.body
      root.appendChild(node)
      document.querySelector('elm-error-overlay').onContentChanged(data.error)
    }
  })

  import.meta.hot.on('elm:success', (data) => {
    if (data.id === id) {
      let existingOverlay = document.querySelector('elm-error-overlay')
      if (existingOverlay) {
        existingOverlay.remove()
      }
    }
    if (!wasSuccessful) {
      import.meta.hot.invalidate('Triggering reload!')
    }
  })

  if (import.meta.env.DEV) {
    import.meta.hot.send('elm:client-ready', { id })
  }

  import.meta.hot.accept((module) => {
    var data = ${isReactComponent ? "module.__program" : "module.default"}.init("__elmWatchReturnData");
    var apps = import.meta.hot.data.elmApps || [];
    var reloadReasons = [];
    for (var index = 0; index < apps.length; index++) {
      var app = apps[index];
      if (app.__elmWatchProgramType !== data.programType) {
        reloadReasons.push({
          tag: "ProgramTypeChanged",
          previousProgramType: app.__elmWatchProgramType,
          newProgramType: data.programType,
        });
      } else {
        try {
          var innerReasons = app.__elmWatchHotReload(data);
          reloadReasons = reloadReasons.concat(innerReasons);
        } catch (error) {
          reloadReasons.push({
            tag: "HotReloadCaughtError",
            caughtError: error,
          });
        }
      }
    }
    if (reloadReasons.length > 0) {
      for (var index = 0; index < apps.length; index++) {
        let app = apps[index]
        if (app && app.unmount) { app.unmount() }
      }
      import.meta.hot.invalidate(reloadReasons[0].tag);
    }
  })
}
`<|MERGE_RESOLUTION|>--- conflicted
+++ resolved
@@ -112,19 +112,8 @@
           console.warn('Debugger disabled for React development (enabling breaks HMR)!')
         }
 
-<<<<<<< HEAD
         let { promise: elmMakePromise } = elmMake({
-          elmJsonPath: path.join(process.cwd(), 'elm.json'),
-=======
-        let elmMake = make({
-          elmJsonPath: {
-            tag: 'ElmJsonPath',
-            theElmJsonPath: {
-              tag: 'AbsolutePath',
-              absolutePath: path.join(viteConfigRoot, 'elm.json')
-            }
-          },
->>>>>>> 37f476ab
+          elmJsonPath: path.join(viteConfigRoot, 'elm.json'),
           compilationMode,
           inputs: [id],
           outputPath: tempOutputFilepath,
